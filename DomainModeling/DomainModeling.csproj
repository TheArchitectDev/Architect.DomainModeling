--- conflicted
+++ resolved
@@ -1,76 +1,73 @@
-<Project Sdk="Microsoft.NET.Sdk">
-
-	<PropertyGroup>
-		<TargetFrameworks>net6.0;net5.0</TargetFrameworks>
-		<AssemblyName>Architect.DomainModeling</AssemblyName>
-		<RootNamespace>Architect.DomainModeling</RootNamespace>
-		<Nullable>Enable</Nullable>
-		<ImplicitUsings>Enable</ImplicitUsings>
-		<LangVersion>10</LangVersion>
-		<GenerateDocumentationFile>True</GenerateDocumentationFile>
-		<IsTrimmable>True</IsTrimmable>
-	</PropertyGroup>
-
-	<PropertyGroup>
-		<VersionPrefix>1.1.0</VersionPrefix>
-		<Description>
-A complete Domain-Driven Design (DDD) toolset for implementing domain models, including base types and source generators.
-
-https://github.com/TheArchitectDev/Architect.DomainModeling
-
-Release notes:
-
-1.1.0:
-<<<<<<< HEAD
-- Added support for trimming.
-- Fixed a potential bug in Entity&lt;TId&gt;, where entities of different types could be considered equal if they used the same TId (which they should not).
-=======
-- Semi-breaking: Generated types no longer add [Serializable] attribute, since there would be no way to remove it.
-- Fixed a compile-time bug where the source generator for ValueObjects would create non-compiling equality/comparisons for properties of types created solely by source generators.
->>>>>>> c5313043
-
-1.0.3:
-- Improved performance by using incremental generators.
-- Made it easier to navigate into the right file, thanks to a comment just before the generated type definition.
-- Generated source now uses the common .g.cs suffix.
-- Fixed a compile-time bug where [Wrapper]ValueObject inheritance combined with the IIdentity interface would cause an unwarranted warning.
-- Fixed a compile-time bug where the source generator would fail to acknowledge a type with the SourceGeneratedAttribute on one partial and the required base type on another.
-- Fixed a compile-time bug where the source generator would crash if the partial to be extended already consisted of multiple partials.
-- Fixed a compile-time bug where the DummyBuilder source generator would crash if it encountered a constructor taking a parameter that is a source-generated IIdentity.
-- Reduced the need for duplicate type names to require a uniquefier in the generated source name.
-		</Description>
-		<Copyright>The Architect</Copyright>
-		<Company>The Architect</Company>
-		<Authors>TheArchitectDev, Timovzl</Authors>
-		<RepositoryUrl>https://github.com/TheArchitectDev/Architect.DomainModeling</RepositoryUrl>
-		<RepositoryType>Git</RepositoryType>
-		<PackageLicenseFile>LICENSE</PackageLicenseFile>
-		<PackageTags>DDD, Domain-Driven Design, Entity, ValueObject, value, object, DomainModeling, domain, modeling, SourceGenerator, source, generator</PackageTags>
-	</PropertyGroup>
-
-	<ItemGroup>
-		<None Include="..\LICENSE">
-			<Pack>True</Pack>
-			<PackagePath></PackagePath>
-		</None>
-	</ItemGroup>
-
-	<ItemGroup>
-		<PackageReference Include="Newtonsoft.Json" Version="13.0.1" />
-	</ItemGroup>
-
-	<ItemGroup>
-		<ProjectReference Include="..\DomainModeling.Generator\DomainModeling.Generator.csproj" Pack="false">
-			<ReferenceOutputAssembly>false</ReferenceOutputAssembly>
-			<OutputItemType>Content</OutputItemType>
-			<CopyToOutputDirectory>PreserveNewest</CopyToOutputDirectory>
-		</ProjectReference>
-	</ItemGroup>
-
-	<ItemGroup>
-		<!-- Package the generator in the analyzer directory of the nuget package -->
-		<None Remove="$(OutputPath)/net6.0/$(AssemblyName).Generator.dll" />
-		<None Include="$(OutputPath)/net6.0/$(AssemblyName).Generator.dll" Pack="true" PackagePath="analyzers/dotnet/cs" Visible="false" />
-	</ItemGroup>
-
-</Project>
+<Project Sdk="Microsoft.NET.Sdk">
+
+	<PropertyGroup>
+		<TargetFrameworks>net6.0;net5.0</TargetFrameworks>
+		<AssemblyName>Architect.DomainModeling</AssemblyName>
+		<RootNamespace>Architect.DomainModeling</RootNamespace>
+		<Nullable>Enable</Nullable>
+		<ImplicitUsings>Enable</ImplicitUsings>
+		<LangVersion>10</LangVersion>
+		<GenerateDocumentationFile>True</GenerateDocumentationFile>
+		<IsTrimmable>True</IsTrimmable>
+	</PropertyGroup>
+
+	<PropertyGroup>
+		<VersionPrefix>1.1.0</VersionPrefix>
+		<Description>
+A complete Domain-Driven Design (DDD) toolset for implementing domain models, including base types and source generators.
+
+https://github.com/TheArchitectDev/Architect.DomainModeling
+
+Release notes:
+
+1.1.0:
+- Semi-breaking: Generated types no longer add [Serializable] attribute, since there would be no way to remove it.
+- Fixed a compile-time bug where the source generator for ValueObjects would create non-compiling equality/comparisons for properties of types created solely by source generators.
+- Fixed a potential bug in Entity&lt;TId&gt;, where entities of different types could be considered equal if they used the same TId (which they should not).
+- Added support for trimming.
+
+1.0.3:
+- Improved performance by using incremental generators.
+- Made it easier to navigate into the right file, thanks to a comment just before the generated type definition.
+- Generated source now uses the common .g.cs suffix.
+- Fixed a compile-time bug where [Wrapper]ValueObject inheritance combined with the IIdentity interface would cause an unwarranted warning.
+- Fixed a compile-time bug where the source generator would fail to acknowledge a type with the SourceGeneratedAttribute on one partial and the required base type on another.
+- Fixed a compile-time bug where the source generator would crash if the partial to be extended already consisted of multiple partials.
+- Fixed a compile-time bug where the DummyBuilder source generator would crash if it encountered a constructor taking a parameter that is a source-generated IIdentity.
+- Reduced the need for duplicate type names to require a uniquefier in the generated source name.
+		</Description>
+		<Copyright>The Architect</Copyright>
+		<Company>The Architect</Company>
+		<Authors>TheArchitectDev, Timovzl</Authors>
+		<RepositoryUrl>https://github.com/TheArchitectDev/Architect.DomainModeling</RepositoryUrl>
+		<RepositoryType>Git</RepositoryType>
+		<PackageLicenseFile>LICENSE</PackageLicenseFile>
+		<PackageTags>DDD, Domain-Driven Design, Entity, ValueObject, value, object, DomainModeling, domain, modeling, SourceGenerator, source, generator</PackageTags>
+	</PropertyGroup>
+
+	<ItemGroup>
+		<None Include="..\LICENSE">
+			<Pack>True</Pack>
+			<PackagePath></PackagePath>
+		</None>
+	</ItemGroup>
+
+	<ItemGroup>
+		<PackageReference Include="Newtonsoft.Json" Version="13.0.1" />
+	</ItemGroup>
+
+	<ItemGroup>
+		<ProjectReference Include="..\DomainModeling.Generator\DomainModeling.Generator.csproj" Pack="false">
+			<ReferenceOutputAssembly>false</ReferenceOutputAssembly>
+			<OutputItemType>Content</OutputItemType>
+			<CopyToOutputDirectory>PreserveNewest</CopyToOutputDirectory>
+		</ProjectReference>
+	</ItemGroup>
+
+	<ItemGroup>
+		<!-- Package the generator in the analyzer directory of the nuget package -->
+		<None Remove="$(OutputPath)/net6.0/$(AssemblyName).Generator.dll" />
+		<None Include="$(OutputPath)/net6.0/$(AssemblyName).Generator.dll" Pack="true" PackagePath="analyzers/dotnet/cs" Visible="false" />
+	</ItemGroup>
+
+</Project>